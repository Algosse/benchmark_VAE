--- conflicted
+++ resolved
@@ -169,11 +169,7 @@
             return xs, dict(z=z.detach(), kl=kl, **stats)
         return xs, dict(kl=kl)
 
-<<<<<<< HEAD
-    def forward_uncond(self, xs, t=None, lvs=None, get_latents=False):
-=======
     def forward_uncond(self, xs, t=None, lvs=None, get_latents=False, prior_activations=None):
->>>>>>> 302d8f6e
         try:
             x = xs[self.base]
         except KeyError:
@@ -186,11 +182,7 @@
         
         if self.mixin is not None:
             x = x + F.interpolate(xs[self.mixin][:, :x.shape[1], ...], scale_factor=self.base // self.mixin)
-<<<<<<< HEAD
-        z, x, stats = self.sample_uncond(x, t, lvs=lvs)
-=======
         z, x, stats = self.sample_uncond(x, t, lvs=lvs, prior_acts=prior_acts)
->>>>>>> 302d8f6e
         x = x + self.z_fn(z)
         x = self.resnet2(x)
         xs[self.base] = x
@@ -237,11 +229,7 @@
             stats=stats
         )
 
-<<<<<<< HEAD
-    def forward_uncond(self, n, t=None, y=None, get_latents=False):
-=======
     def forward_uncond(self, n=6, t=None, y=None, get_latents=False, prior_activations=None):
->>>>>>> 302d8f6e
         stats = []
         xs = {}
         if prior_activations is not None:
@@ -253,11 +241,7 @@
                 temp = t[idx]
             except TypeError:
                 temp = t
-<<<<<<< HEAD
-            xs, block_stats = block.forward_uncond(xs, temp, get_latents=get_latents)
-=======
             xs, block_stats = block.forward_uncond(xs, temp, get_latents=get_latents, prior_activations=prior_activations)
->>>>>>> 302d8f6e
             stats.append(block_stats)
         xs[self.model_config.input_dim[1]] = self.final_fn(xs[self.model_config.input_dim[1]])
         
@@ -388,11 +372,7 @@
         elbo = (distortion_per_pixel + rate_per_pixel).mean()
         return elbo, distortion_per_pixel.mean(), rate_per_pixel.mean()
     
-<<<<<<< HEAD
-    def sample(self, dec_out=None, n=6, t=None, get_latents=False):
-=======
     def sample(self, dec_out=None, n=6, t=None, get_latents=False, y=None):
->>>>>>> 302d8f6e
         """Sample from the VDVAE model.
         
         Args:
@@ -403,10 +383,6 @@
         Returns:
             torch.Tensor: The generated samples.
         """
-<<<<<<< HEAD
-        if not dec_out:
-            dec_out = self.decoder.forward_uncond(n, t, get_latents=get_latents)
-=======
 
         if not dec_out:
             if self.model_config.is_conditioned:
@@ -414,7 +390,6 @@
                 dec_out = self.decoder.forward_uncond(t=t, prior_activations=prior_activations)
             else:
                 dec_out = self.decoder.forward_uncond(n, t, get_latents=get_latents)
->>>>>>> 302d8f6e
         
         if self.model_config.reconstruction_loss == "dmol":
             recon_x = self.out_net.sample(dec_out.recon_x)
