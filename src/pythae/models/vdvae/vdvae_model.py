--- conflicted
+++ resolved
@@ -126,8 +126,10 @@
             if t is not None:
                 pv = pv + torch.ones_like(pv) * np.log(t)
             z = draw_gaussian_diag_samples(pm, pv)
-<<<<<<< HEAD
-        return z, x
+        return z, x, dict(
+            pm=pm.detach(),
+            pv=pv.detach(),
+        )
     
     def compute_prior(self, x, prior_acts=None):
         if self.model_config.is_conditioned:
@@ -138,12 +140,7 @@
             pm, pv, xpp = feats[:, :self.zdim, ...], feats[:, self.zdim:self.zdim * 2, ...], feats[:, self.zdim * 2:, ...]
             x = x + xpp
         return pm, pv, x
-=======
-        return z, x, dict(
-            pm=pm.detach(),
-            pv=pv.detach(),
-        )
->>>>>>> 2ea68a3f
+        
 
     def get_inputs(self, xs, activations, prior_activations=None):
         acts = activations[self.base]
@@ -164,11 +161,7 @@
         x, acts, prior_acts = self.get_inputs(xs, activations, prior_activations)
         if self.mixin is not None:
             x = x + F.interpolate(xs[self.mixin][:, :x.shape[1], ...], scale_factor=self.base // self.mixin)
-<<<<<<< HEAD
-        z, x, kl = self.sample(x, acts, prior_acts)
-=======
-        z, x, kl, stats = self.sample(x, acts)
->>>>>>> 2ea68a3f
+        z, x, kl, stats = self.sample(x, acts, prior_acts)
         x = x + self.z_fn(z)
         x = self.resnet2(x)
         xs[self.base] = x
