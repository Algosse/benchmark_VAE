from pythae.trainers import BaseTrainer
from pythae.models import BaseAE
from pythae.data.datasets import BaseDataset

from typing import Optional, List

from .vdvae_trainer_config import VDVAETrainerConfig

from pythae.trainers.training_callbacks import TrainingCallback

class VDVAETrainer(BaseTrainer):
    """
        Trainer designed to work with VDVAE models.
    """
    
    def __init__(
        self,
        model: BaseAE,
        train_dataset: BaseDataset,
        eval_dataset: Optional[BaseDataset] = None,
        training_config: Optional[VDVAETrainerConfig] = None,
        callbacks: List[TrainingCallback] = None,
    ):
        super().__init__(model, train_dataset, eval_dataset, training_config, callbacks)
        
    def predict(self, model: BaseAE):
        """
        VDVAE implements multiple latent spaces. The logic is already implemented in the sample method of the model.
        """
        
        model.eval()

        inputs = next(iter(self.eval_loader))
        inputs = self._set_inputs_to_device(inputs)
        
        model_out = model(inputs)
        
        reconstructions = model_out.recon_x.cpu().detach()[
            : min(inputs['data'].shape[0], 10), :inputs['data'].shape[1]
        ]
        
        # Here, we can not simply draw z and use it for the decoder as we have multiple latent spaces.
<<<<<<< HEAD
        if self.distributed:
            generation = model.module.sample(n=min(inputs['data'].shape[0], 10)).recon_x.cpu().detach()
        else:
            generation = model.sample(n=min(inputs['data'].shape[0], 10)).recon_x.cpu().detach()
=======
        if model.model_config.is_conditioned:
            if self.distributed:
                generation = model.module.sample(y=inputs['label'][:min(inputs['data'].shape[0], 10)]).recon_x.cpu().detach()
            else:
                generation = model.sample(y=inputs['label'][:min(inputs['data'].shape[0], 10)]).recon_x.cpu().detach()
        else:
            if self.distributed:
                generation = model.module.sample(n=min(inputs['data'].shape[0], 10)).recon_x.cpu().detach()
            else:
                generation = model.sample(n=min(inputs['data'].shape[0], 10)).recon_x.cpu().detach()
>>>>>>> 302d8f6e
        
        return (
            inputs['data'][: min(inputs['data'].shape[0], 10)],
            reconstructions,
            generation,
        )<|MERGE_RESOLUTION|>--- conflicted
+++ resolved
@@ -40,12 +40,6 @@
         ]
         
         # Here, we can not simply draw z and use it for the decoder as we have multiple latent spaces.
-<<<<<<< HEAD
-        if self.distributed:
-            generation = model.module.sample(n=min(inputs['data'].shape[0], 10)).recon_x.cpu().detach()
-        else:
-            generation = model.sample(n=min(inputs['data'].shape[0], 10)).recon_x.cpu().detach()
-=======
         if model.model_config.is_conditioned:
             if self.distributed:
                 generation = model.module.sample(y=inputs['label'][:min(inputs['data'].shape[0], 10)]).recon_x.cpu().detach()
@@ -56,7 +50,6 @@
                 generation = model.module.sample(n=min(inputs['data'].shape[0], 10)).recon_x.cpu().detach()
             else:
                 generation = model.sample(n=min(inputs['data'].shape[0], 10)).recon_x.cpu().detach()
->>>>>>> 302d8f6e
         
         return (
             inputs['data'][: min(inputs['data'].shape[0], 10)],
